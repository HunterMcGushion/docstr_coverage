--- conflicted
+++ resolved
@@ -29,12 +29,8 @@
     runs-on: ${{ matrix.os }}
     strategy:
       matrix:
-<<<<<<< HEAD
+        os: [macos-latest, windows-latest, ubuntu-latest]
         python-version: [3.5, 3.6, 3.7, 3.8, 3.9]
-=======
-        os: [macos-latest, windows-latest, ubuntu-latest]
-        python-version: [3.5, 3.6, 3.7, 3.8]
->>>>>>> 6d30922c
 
     steps:
       - uses: actions/checkout@v2
