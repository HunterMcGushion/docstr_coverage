--- conflicted
+++ resolved
@@ -35,12 +35,8 @@
         )
         _extract_non_default_list(config_data, ctx, "ignore_patterns", lambda x: x)
         # TODO This can be removed as part PR #52 (verbose counting).
-<<<<<<< HEAD
-        #       Until then, this is for backwards compatibility
-=======
         #       Until then, this is for compatibility with docs
         #       which require verbose in config-file to be an int
->>>>>>> 2be590ed
         if "verbose" in config_data:
             config_data["verbose"] = str(config_data["verbose"])
         ctx.default_map = config_data
